module Internal.Equation exposing
    ( Equation
    , EquationsGroup
    , SolverEquation
    , constraintEquationsGroup
    , contactEquationsGroup
    )

import Internal.Body exposing (Body)
import Internal.Constraint exposing (Constraint(..))
import Internal.Contact exposing (Contact, ContactGroup)
import Internal.Material as Material
import Internal.Shape exposing (CenterOfMassCoordinates)
import Internal.Transform3d as Transform3d
import Internal.Vector3 as Vec3 exposing (Vec3)


type alias Equation =
    { minForce : Float
    , maxForce : Float
    , solverB : Float
    , solverInvC : Float
    , spookA : Float
    , spookB : Float
    , spookEps : Float
    , wA : Vec3
    , vB : Vec3 -- vA = Vec3.negate vB
    , wB : Vec3
    }


type alias Ctx =
    { dt : Float
    , gravity : Vec3
    , gravityLength : Float
    }


type alias EquationsGroup =
    { bodyId1 : Int
    , bodyId2 : Int
    , equations : List SolverEquation
    }


constraintEquationsGroup : Ctx -> Body data -> Body data -> List (Constraint CenterOfMassCoordinates) -> EquationsGroup
constraintEquationsGroup ctx body1 body2 constraints =
    { bodyId1 = body1.id
    , bodyId2 = body2.id
    , equations = List.foldl (addConstraintEquations ctx body1 body2) [] constraints
    }


<<<<<<< HEAD
type alias Ctx =
    { dt : Float
    , gravity : Vec3
    , gravityLength : Float
    }


=======
>>>>>>> 9dd58f3b
contactEquationsGroup : Ctx -> ContactGroup data -> EquationsGroup
contactEquationsGroup ctx { body1, body2, contacts } =
    let
        maxFrictionForce =
            if (body1.invMass + body2.invMass) > 0 then
                Material.contactFriction body1.material body2.material
                    * ctx.gravityLength
                    / (body1.invMass + body2.invMass)

            else
                0

        bounciness =
            Material.contactBounciness
                body1.material
                body2.material
    in
    { bodyId1 = body1.id
    , bodyId2 = body2.id
    , equations = List.foldl (addContactEquations ctx maxFrictionForce bounciness body1 body2) [] contacts
    }


addConstraintEquations : Ctx -> Body data -> Body data -> Constraint CenterOfMassCoordinates -> List SolverEquation -> List SolverEquation
addConstraintEquations ctx body1 body2 constraint =
    case constraint of
        PointToPoint pivot1 pivot2 ->
            addPointToPointConstraintEquations ctx body1 body2 pivot1 pivot2

        Hinge pivot1 axis1 pivot2 axis2 ->
            addPointToPointConstraintEquations ctx body1 body2 pivot1 pivot2
                >> addRotationalConstraintEquations ctx body1 body2 axis1 axis2

        Distance distance ->
            addDistanceConstraintEquations ctx body1 body2 distance


addDistanceConstraintEquations : Ctx -> Body data -> Body data -> Float -> List SolverEquation -> List SolverEquation
addDistanceConstraintEquations ctx body1 body2 distance =
    let
        halfDistance =
            distance / 2

        ni =
            Vec3.direction (Transform3d.originPoint body2.transform3d) (Transform3d.originPoint body1.transform3d)

        ri =
            Vec3.scale halfDistance ni

        rj =
            Vec3.scale -halfDistance ni

        spookA =
            4.0 / (ctx.dt * (1 + 4 * defaultRelaxation))

        spookB =
            (4.0 * defaultRelaxation) / (1 + 4 * defaultRelaxation)

        spookEps =
            4.0 / (ctx.dt * ctx.dt * defaultStiffness * (1 + 4 * defaultRelaxation))
    in
    (::)
        (initSolverParams
            (computeContactB
                0
                { pi = Vec3.add ri (Transform3d.originPoint body1.transform3d)
                , pj = Vec3.add rj (Transform3d.originPoint body2.transform3d)
                , ni = ni
                }
            )
            ctx
            body1
            body2
            { minForce = -1000000
            , maxForce = 1000000
            , solverB = 0
            , solverInvC = 0
            , spookA = spookA
            , spookB = spookB
            , spookEps = spookEps
            , wA = Vec3.cross ni ri
            , vB = ni
            , wB = Vec3.cross rj ni
            }
        )


addRotationalConstraintEquations : Ctx -> Body data -> Body data -> Vec3 -> Vec3 -> List SolverEquation -> List SolverEquation
addRotationalConstraintEquations ctx body1 body2 axis1 axis2 equations =
    let
        spookA =
            4.0 / (ctx.dt * (1 + 4 * defaultRelaxation))

        spookB =
            (4.0 * defaultRelaxation) / (1 + 4 * defaultRelaxation)

        spookEps =
            4.0 / (ctx.dt * ctx.dt * defaultStiffness * (1 + 4 * defaultRelaxation))

        worldAxis1 =
            Transform3d.directionPlaceIn body1.transform3d axis1

        worldAxis2 =
            Transform3d.directionPlaceIn body2.transform3d axis2

        ( ni1, ni2 ) =
            Vec3.tangents worldAxis1

        nj1 =
            worldAxis2

        nj2 =
            worldAxis2
    in
    initSolverParams
        (computeRotationalB
            { ni = ni1
            , nj = nj1
            , maxAngleCos = 0 -- cos (pi / 2)
            }
        )
        ctx
        body1
        body2
        { minForce = -1000000
        , maxForce = 1000000
        , solverB = 0
        , solverInvC = 0
        , spookA = spookA
        , spookB = spookB
        , spookEps = spookEps
        , wA = Vec3.cross nj1 ni1
        , vB = Vec3.zero
        , wB = Vec3.cross ni1 nj1
        }
        :: initSolverParams
            (computeRotationalB
                { ni = ni2
                , nj = nj2
                , maxAngleCos = 0 -- cos (pi / 2)
                }
            )
            ctx
            body1
            body2
            { minForce = -1000000
            , maxForce = 1000000
            , solverB = 0
            , solverInvC = 0
            , spookA = spookA
            , spookB = spookB
            , spookEps = spookEps
            , wA = Vec3.cross nj2 ni2
            , vB = Vec3.zero
            , wB = Vec3.cross ni2 nj2
            }
        :: equations


addPointToPointConstraintEquations : Ctx -> Body data -> Body data -> Vec3 -> Vec3 -> List SolverEquation -> List SolverEquation
addPointToPointConstraintEquations ctx body1 body2 pivot1 pivot2 equations =
    let
        ri =
            Transform3d.directionPlaceIn body1.transform3d pivot1

        rj =
            Transform3d.directionPlaceIn body2.transform3d pivot2

        spookA =
            4.0 / (ctx.dt * (1 + 4 * defaultRelaxation))

        spookB =
            (4.0 * defaultRelaxation) / (1 + 4 * defaultRelaxation)

        spookEps =
            4.0 / (ctx.dt * ctx.dt * defaultStiffness * (1 + 4 * defaultRelaxation))
    in
    List.foldl
        (\ni ->
            (::)
                (initSolverParams
                    (computeContactB 0
                        { pi = Vec3.add (Transform3d.originPoint body1.transform3d) ri
                        , pj = Vec3.add (Transform3d.originPoint body2.transform3d) rj
                        , ni = ni
                        }
                    )
                    ctx
                    body1
                    body2
                    { minForce = -1000000
                    , maxForce = 1000000
                    , solverB = 0
                    , solverInvC = 0
                    , spookA = spookA
                    , spookB = spookB
                    , spookEps = spookEps
                    , wA = Vec3.cross ni ri
                    , vB = ni
                    , wB = Vec3.cross rj ni
                    }
                )
        )
        equations
        Vec3.basis


addContactEquations : Ctx -> Float -> Float -> Body data -> Body data -> Contact -> List SolverEquation -> List SolverEquation
addContactEquations ctx maxFrictionForce bounciness body1 body2 contact equations =
    let
        ri =
            Vec3.sub contact.pi (Transform3d.originPoint body1.transform3d)

        rj =
            Vec3.sub contact.pj (Transform3d.originPoint body2.transform3d)

        ( t1, t2 ) =
            Vec3.tangents contact.ni

        spookA =
            4.0 / (ctx.dt * (1 + 4 * defaultRelaxation))

        spookB =
            (4.0 * defaultRelaxation) / (1 + 4 * defaultRelaxation)

        spookEps =
            4.0 / (ctx.dt * ctx.dt * defaultStiffness * (1 + 4 * defaultRelaxation))
    in
    initSolverParams
        (computeContactB bounciness contact)
        ctx
        body1
        body2
        { minForce = 0
        , maxForce = 1000000
        , solverB = 0
        , solverInvC = 0
        , spookA = spookA
        , spookB = spookB
        , spookEps = spookEps
        , wA = Vec3.cross contact.ni ri
        , vB = contact.ni
        , wB = Vec3.cross rj contact.ni
        }
        :: initSolverParams
            computeFrictionB
            ctx
            body1
            body2
            { minForce = -maxFrictionForce
            , maxForce = maxFrictionForce
            , solverB = 0
            , solverInvC = 0
            , spookA = spookA
            , spookB = spookB
            , spookEps = spookEps
            , wA = Vec3.cross t1 ri
            , vB = t1
            , wB = Vec3.cross rj t1
            }
        :: initSolverParams
            computeFrictionB
            ctx
            body1
            body2
            { minForce = -maxFrictionForce
            , maxForce = maxFrictionForce
            , solverB = 0
            , solverInvC = 0
            , spookA = spookA
            , spookB = spookB
            , spookEps = spookEps
            , wA = Vec3.cross t2 ri
            , vB = t2
            , wB = Vec3.cross rj t2
            }
        :: equations


defaultRelaxation : Float
defaultRelaxation =
    3


defaultStiffness : Float
defaultStiffness =
    10000000


type alias SolverEquation =
    { equation : Equation
    , solverLambda : Float
    }


initSolverParams : ComputeB data -> Ctx -> Body data -> Body data -> Equation -> SolverEquation
initSolverParams computeB ctx bi bj solverEquation =
    { solverLambda = 0
    , equation =
        { minForce = solverEquation.minForce
        , maxForce = solverEquation.maxForce
        , solverB =
            -- the RHS of the SPOOK equation
            computeB bi bj solverEquation
                - (ctx.dt * computeGiMf ctx.gravity bi bj solverEquation)
        , solverInvC = 1 / computeC bi bj solverEquation
        , spookA = solverEquation.spookA
        , spookB = solverEquation.spookB
        , spookEps = solverEquation.spookEps
        , wA = solverEquation.wA
        , vB = solverEquation.vB
        , wB = solverEquation.wB
        }
    }


type alias ComputeB data =
    Body data -> Body data -> Equation -> Float


computeContactB : Float -> Contact -> ComputeB data
computeContactB bounciness { pi, pj, ni } bi bj { spookA, spookB, wA, wB } =
    let
        g =
            ((pj.x - pi.x) * ni.x)
                + ((pj.y - pi.y) * ni.y)
                + ((pj.z - pi.z) * ni.z)

        gW =
            (bounciness + 1)
                * (Vec3.dot bj.velocity ni - Vec3.dot bi.velocity ni)
                + Vec3.dot bj.angularVelocity wB
                + Vec3.dot bi.angularVelocity wA
    in
    -g * spookA - gW * spookB


type alias RotationalEquation =
    { ni : Vec3
    , nj : Vec3
    , maxAngleCos : Float
    }


computeRotationalB : RotationalEquation -> ComputeB data
computeRotationalB { ni, nj, maxAngleCos } bi bj ({ spookA, spookB } as solverEquation) =
    let
        g =
            maxAngleCos - Vec3.dot ni nj

        gW =
            computeGW bi bj solverEquation
    in
    -g * spookA - gW * spookB


computeFrictionB : ComputeB data
computeFrictionB bi bj ({ spookB } as solverEquation) =
    let
        gW =
            computeGW bi bj solverEquation
    in
    -gW * spookB


{-| Computes G x inv(M) x f, where

  - M is the mass matrix with diagonal blocks for each body
  - f are the forces on the bodies

-}
computeGiMf : Vec3 -> Body data -> Body data -> Equation -> Float
computeGiMf gravity bi bj { wA, vB, wB } =
    let
        gravityi =
            if bi.mass > 0 then
                gravity

            else
                Vec3.zero

        gravityj =
            if bj.mass > 0 then
                gravity

            else
                Vec3.zero
    in
    -(vB.x * (bi.invMass * bi.force.x + gravityi.x) + vB.y * (bi.invMass * bi.force.y + gravityi.y) + vB.z * (bi.invMass * bi.force.z + gravityi.z))
        + (vB.x * (bj.invMass * bj.force.x + gravityj.x) + vB.y * (bj.invMass * bj.force.y + gravityj.y) + vB.z * (bj.invMass * bj.force.z + gravityj.z))
        + (wA.x * (bi.invInertiaWorld.m11 * bi.torque.x + bi.invInertiaWorld.m12 * bi.torque.y + bi.invInertiaWorld.m13 * bi.torque.z))
        + (wA.y * (bi.invInertiaWorld.m21 * bi.torque.x + bi.invInertiaWorld.m22 * bi.torque.y + bi.invInertiaWorld.m23 * bi.torque.z))
        + (wA.z * (bi.invInertiaWorld.m31 * bi.torque.x + bi.invInertiaWorld.m32 * bi.torque.y + bi.invInertiaWorld.m33 * bi.torque.z))
        + (wB.x * (bj.invInertiaWorld.m11 * bj.torque.x + bj.invInertiaWorld.m12 * bj.torque.y + bj.invInertiaWorld.m13 * bj.torque.z))
        + (wB.y * (bj.invInertiaWorld.m21 * bj.torque.x + bj.invInertiaWorld.m22 * bj.torque.y + bj.invInertiaWorld.m23 * bj.torque.z))
        + (wB.z * (bj.invInertiaWorld.m31 * bj.torque.x + bj.invInertiaWorld.m32 * bj.torque.y + bj.invInertiaWorld.m33 * bj.torque.z))


{-| Compute G x inv(M) x G' + eps, the denominator part of the SPOOK equation:
-}
computeC : Body data -> Body data -> Equation -> Float
computeC bi bj { wA, wB, spookEps } =
    bi.invMass
        + bj.invMass
        + (wA.x * (bi.invInertiaWorld.m11 * wA.x + bi.invInertiaWorld.m12 * wA.y + bi.invInertiaWorld.m13 * wA.z))
        + (wA.y * (bi.invInertiaWorld.m21 * wA.x + bi.invInertiaWorld.m22 * wA.y + bi.invInertiaWorld.m23 * wA.z))
        + (wA.z * (bi.invInertiaWorld.m31 * wA.x + bi.invInertiaWorld.m32 * wA.y + bi.invInertiaWorld.m33 * wA.z))
        + (wB.x * (bj.invInertiaWorld.m11 * wB.x + bj.invInertiaWorld.m12 * wB.y + bj.invInertiaWorld.m13 * wB.z))
        + (wB.y * (bj.invInertiaWorld.m21 * wB.x + bj.invInertiaWorld.m22 * wB.y + bj.invInertiaWorld.m23 * wB.z))
        + (wB.z * (bj.invInertiaWorld.m31 * wB.x + bj.invInertiaWorld.m32 * wB.y + bj.invInertiaWorld.m33 * wB.z))
        + spookEps


{-| Computes G x W, where W are the body velocities
-}
computeGW : Body data -> Body data -> Equation -> Float
computeGW bi bj { wA, vB, wB } =
    -(vB.x * bi.velocity.x + vB.y * bi.velocity.y + vB.z * bi.velocity.z)
        + (wA.x * bi.angularVelocity.x + wA.y * bi.angularVelocity.y + wA.z * bi.angularVelocity.z)
        + (vB.x * bj.velocity.x + vB.y * bj.velocity.y + vB.z * bj.velocity.z)
        + (wB.x * bj.angularVelocity.x + wB.y * bj.angularVelocity.y + wB.z * bj.angularVelocity.z)<|MERGE_RESOLUTION|>--- conflicted
+++ resolved
@@ -51,16 +51,6 @@
     }
 
 
-<<<<<<< HEAD
-type alias Ctx =
-    { dt : Float
-    , gravity : Vec3
-    , gravityLength : Float
-    }
-
-
-=======
->>>>>>> 9dd58f3b
 contactEquationsGroup : Ctx -> ContactGroup data -> EquationsGroup
 contactEquationsGroup ctx { body1, body2, contacts } =
     let
